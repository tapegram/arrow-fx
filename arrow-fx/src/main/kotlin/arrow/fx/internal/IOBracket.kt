--- conflicted
+++ resolved
@@ -8,7 +8,6 @@
 import arrow.fx.IOResult
 import arrow.fx.IORunLoop
 import arrow.fx.fix
-import arrow.fx.flatMap
 import arrow.fx.handleErrorWith
 import arrow.fx.typeclasses.ExitCase2
 import kotlinx.atomicfu.atomic
@@ -72,16 +71,11 @@
     }
   }
 
-  fun <E, A> guaranteeCase(source: IOOf<E, A>, release: (ExitCase2<E>) -> IOOf<Nothing, Unit>): IO<E, A> =
+  fun <E, A> guaranteeCase(source: IOOf<E, A>, release: (ExitCase2<E>) -> IOOf<E, Unit>): IO<E, A> =
     IO.Async { conn, cb ->
       Platform.trampoline {
-<<<<<<< HEAD
         val frame = EnsureReleaseFrame<E, A>(release)
-        val onNext = source.flatMap(frame)
-=======
-        val frame = EnsureReleaseFrame<A>(release)
         val onNext = IO.Bind(source, frame)
->>>>>>> 41a10755
         // Registering our cancelable token ensures that in case
         // cancellation is detected, `release` gets called
         conn.push(frame.cancel.rethrow)
