--- conflicted
+++ resolved
@@ -657,81 +657,6 @@
     ContinueOn(this, ctx)
 
   /**
-<<<<<<< HEAD
-   * Given both the value and the function are within [IO], **ap**ply the function to the value.
-   *
-   * ```kotlin:ank:playground
-   * import arrow.fx.IO
-   *
-   * fun main() {
-   *   //sampleStart
-   *   val someF: IO<(Int) -> Long> = IO.just { i: Int -> i.toLong() + 1 }
-   *   val a = IO.just(3).apPipe(someF)
-   *   val b = IO.raiseError<Int>(RuntimeException("Boom")).apPipe(someF)
-   *   val c = IO.just(3).apPipe(IO.raiseError<(Int) -> Long>(RuntimeException("Boom")))
-   *   //sampleEnd
-   *   println("a: $a, b: $b, c: $c")
-   * }
-   * ```
-   */
-  fun <B> apPipe(ff: IOOf<(A) -> B>): IO<B> =
-    flatMap { a -> ff.fix().map { it(a) } }
-
-  /**
-   * Create a new [IO] that upon execution starts the receiver [IO] within a [Fiber] on [ctx].
-   *
-   * ```kotlin:ank:playground
-   * import arrow.fx.*
-   * import arrow.fx.extensions.fx
-   * import kotlinx.coroutines.Dispatchers
-   *
-   * fun main(args: Array<String>) {
-   *   //sampleStart
-   *   val result = IO.fx {
-   *     val (join, cancel) = !IO.effect {
-   *       println("Hello from a fiber on ${Thread.currentThread().name}")
-   *     }.fork(Dispatchers.Default)
-   *   }
-   *
-   *   //sampleEnd
-   *   result.unsafeRunSync()
-   * }
-   * ```
-   *
-   * @receiver [IO] to execute on [ctx] within a new suspended [IO].
-   * @param ctx [CoroutineContext] to execute the source [IO] on.
-   * @return [IO] with suspended execution of source [IO] on context [ctx].
-   */
-  fun fork(ctx: CoroutineContext): IO<Fiber<ForIO, A>> = async { cb ->
-    val promise = UnsafePromise<A>()
-    // A new IOConnection, because its cancellation is now decoupled from our current one.
-    val conn = IOConnection()
-    IORunLoop.startCancelable(IOForkedStart(this, ctx), conn, promise::complete)
-    cb(Either.Right(IOFiber(promise, conn)))
-  }
-
-  /**
-   * Compose this [IO] with another [IO] [fb] while ignoring the output.
-   *
-   * ```kotlin:ank:playground
-   * import arrow.fx.IO
-   *
-   * fun main(args: Array<String>) {
-   *   //sampleStart
-   *   val result = IO.effect { println("Hello World!") }
-   *     .followedBy(IO.effect { println("Goodbye World!") })
-   *   //sampleEnd
-   *   println(result.unsafeRunSync())
-   * }
-   * ```
-   *
-   * @see flatMap if you need to act on the output of the original [IO].
-   */
-  fun <B> followedBy(fb: IOOf<B>) = flatMap { fb }
-
-  /**
-=======
->>>>>>> 5bed6007
    * Safely attempts the [IO] and lift any errors to the value side into [Either].
    *
    * ```kotlin:ank:playground
@@ -947,9 +872,6 @@
 
 fun <A> IOOf<Nothing, A>.handleError(f: (Throwable) -> A): IO<Nothing, A> =
   handleError(f, ::identity)
-
-fun <A, B> IOOf<(A) -> B>.ap(ff: IOOf<A>): IO<B> =
-  fix().flatMap { f -> ff.fix().map(f) }
 
 /**
  * Handle the error by resolving the error with an effect that results in [A].
@@ -1281,291 +1203,6 @@
  * @param ctx [CoroutineContext] to execute the source [IO] on.
  * @return [IO] with suspended execution of source [IO] on context [ctx].
  */
-<<<<<<< HEAD
-fun <A> IOOf<A>.handleErrorWith(f: (Throwable) -> IOOf<A>): IO<A> =
-  IO.Bind(fix(), IOFrame.Companion.ErrorHandler(f))
-
-/**
- * Redeem an [IO] to an [IO] of [B] by resolving the error **or** mapping the value [A] to [B] **with** an effect.
- *
- * ```kotlin:ank:playground
- * import arrow.fx.IO
- *
- * fun main(args: Array<String>) {
- *   val result =
- *   //sampleStart
- *   IO.just("1")
- *     .redeemWith({ e -> IO.just(-1) }, { str -> IO { str.toInt() } })
- *   //sampleEnd
- *   println(result.unsafeRunSync())
- * }
- * ```
- */
-fun <E, A, E2 : E, B> IOOf<E, A>.redeemWith(
-  ft: (Throwable) -> IOOf<E2, B>,
-  fe: (E) -> IOOf<E2, B>,
-  fb: (A) -> IOOf<E2, B>
-): IO<E2, B> =
-  IO.Bind(this, IOFrame.Companion.RedeemWith(ft, fe, fb))
-
-/**
- * Executes the given `finalizer` when the source is finished, either in success or in error, or if cancelled, allowing
- * for differentiating between exit conditions. That's thanks to the [ExitCase] argument of the finalizer.
- *
- * As best practice, it's not a good idea to release resources via `guaranteeCase` in polymorphic code.
- * Prefer [bracketCase] for the acquisition and release of resources.
- *
- * @see [guarantee] for the simpler version
- * @see [bracketCase] for the more general operation
- *
- */
-fun <E, A> IOOf<E, A>.guaranteeCase(finalizer: (ExitCase2<E>) -> IOOf<E, Unit>): IO<E, A> =
-  IOBracket.guaranteeCase(this, finalizer)
-
-/**
- * Transform the [IO] value of [A] by sequencing an effect [IO] that results in [B].
- *
- * @param f function that returns the [IO] effect resulting in [B] based on the input [A].
- * @returns an effect that results in [B].
- *
- * ```kotlin:ank:playground
- * import arrow.fx.IO
- *
- * fun main(args: Array<String>) {
- *   val result =
- *   //sampleStart
- *   IO.just("Hello").flatMap { IO { "$it World" } }
- *   //sampleEnd
- *   println(result.unsafeRunSync())
- * }
- * ```
- */
-fun <E, A, B, E2 : E> IOOf<E, A>.flatMap(f: (A) -> IOOf<E2, B>): IO<E2, B> =
-  when (val current = fix()) {
-    is IO.RaiseException -> current
-    is IO.RaiseError<E> -> current as IO<E2, B>
-    is IO.Pure<A> -> IO.Suspend { f(current.a) }
-    else -> IO.Bind(current, f)
-  }
-
-/**
- * Compose this [IO] with another [IO] [fb] while ignoring the output.
- *
- * ```kotlin:ank:playground
- * import arrow.fx.IO
- *
- * fun main(args: Array<String>) {
- *   //sampleStart
- *   val result = IO.effect { println("Hello World!") }
- *     .followedBy(IO.effect { println("Goodbye World!") })
- *   //sampleEnd
- *   println(result.unsafeRunSync())
- * }
- * ```
- *
- * @see flatMap if you need to act on the output of the original [IO].
- */
-fun <E, A, B, E2 : E> IOOf<E, A>.followedBy(fb: IOOf<E2, B>): IO<E2, B> =
-  flatMap { fb }
-
-/**
- * Given both the value and the function are within [IO], **ap**ply the function to the value.
- *
- * ```kotlin:ank:playground
- * import arrow.fx.IO
- *
- * fun main() {
- *   //sampleStart
- *   val someF: IO<(Int) -> Long> = IO.just { i: Int -> i.toLong() + 1 }
- *   val a = IO.just(3).ap(someF)
- *   val b = IO.raiseError<Int>(RuntimeException("Boom")).ap(someF)
- *   val c = IO.just(3).ap(IO.raiseError<(Int) -> Long>(RuntimeException("Boom")))
- *   //sampleEnd
- *   println("a: $a, b: $b, c: $c")
- * }
- * ```
- */
-fun <E, A, B> IOOf<E, (A) -> B>.ap(ff: IOOf<E, A>): IO<E, B> =
-  flatMap { f -> ff.fix().map(f) }
-
-fun <E, A, E2, B : A> IOOf<E, A>.flatMapLeft(f: (E) -> IOOf<E2, A>): IO<E2, A> =
-  when (val bio = fix()) {
-    is IO.RaiseError -> f(bio.error).fix()
-    is IO.Pure,
-    is IO.RaiseException -> bio as IO<E2, B>
-    else -> IO.Bind(bio, IOFrame.Companion.MapError(f))
-  }
-
-fun <E, A, E2> IOOf<E, A>.mapError(f: (E) -> E2): IO<E2, A> =
-  flatMapLeft { e -> IO.RaiseError(f(e)) }
-
-fun <E, A, E2, B> IOOf<E, A>.bimap(fe: (E) -> E2, fa: (A) -> B): IO<E2, B> =
-  mapError(fe).map(fa)
-
-/**
- * Meant for specifying tasks with safe resource acquisition and release in the face of errors and interruption.
- * It would be the the equivalent of `try/catch/finally` statements in mainstream imperative languages for resource
- * acquisition and release.
- *
- * @param release is the action that's supposed to release the allocated resource after `use` is done, irregardless
- * of its exit condition.
- *
- * ```kotlin:ank:playground
- * import arrow.fx.IO
- *
- * class File(url: String) {
- *   fun open(): File = this
- *   fun close(): Unit {}
- *   override fun toString(): String = "This file contains some interesting content!"
- * }
- *
- * fun openFile(uri: String): IO<Nothing, File> = IO { File(uri).open() }
- * fun closeFile(file: File): IO<Nothing, Unit> = IO { file.close() }
- * fun fileToString(file: File): IO<Nothing, String> = IO { file.toString() }
- *
- * fun main(args: Array<String>) {
- *   //sampleStart
- *   val safeComputation = openFile("data.json").bracket({ file: File -> closeFile(file) }, { file -> fileToString(file) })
- *   //sampleEnd
- *   println(safeComputation.unsafeRunSync())
- * }
- * ```
- */
-fun <E, A, B> IOOf<E, A>.bracket(release: (A) -> IOOf<E, Unit>, use: (A) -> IOOf<E, B>): IO<E, B> =
-  bracketCase({ a, _ -> release(a) }, use)
-
-/**
- * A way to safely acquire a resource and release in the face of errors and cancellation.
- * It uses [ExitCase] to distinguish between different exit cases when releasing the acquired resource.
- *
- * [Bracket] exists out of a three stages:
- *   1. acquisition
- *   2. consumption
- *   3. releasing
- *
- * 1. Resource acquisition is **NON CANCELLABLE**.
- *   If resource acquisition fails, meaning no resource was actually successfully acquired then we short-circuit the effect.
- *   Reason being, we cannot [release] what we did not `acquire` first. Same reason we cannot call [use].
- *   If it is successful we pass the result to stage 2 [use].
- *
- * 2. Resource consumption is like any other [IO] effect. The key difference here is that it's wired in such a way that
- *   [release] **will always** be called either on [ExitCase.Cancelled], [ExitCase.Error] or [ExitCase.Completed].
- *   If it failed than the resulting [IO] from [bracketCase] will be `IO.raiseError(e)`, otherwise the result of [use].
- *
- * 3. Resource releasing is **NON CANCELLABLE**, otherwise it could result in leaks.
- *   In the case it throws the resulting [IO] will be either the error or a composed error if one occurred in the [use] stage.
- *
- * @param use is the action to consume the resource and produce an [IO] with the result.
- * Once the resulting [IO] terminates, either successfully, error or disposed,
- * the [release] function will run to clean up the resources.
- *
- * @param release the allocated resource after the resulting [IO] of [use] is terminates.
- *
- * ```kotlin:ank:playground
- * import arrow.fx.*
- * import arrow.fx.typeclasses.ExitCase
- *
- * class File(url: String) {
- *   fun open(): File = this
- *   fun close(): Unit {}
- *   fun content(): IO<Nothing, String> =
- *     IO.just("This file contains some interesting content!")
- * }
- *
- * fun openFile(uri: String): IO<Nothing, File> = IO { File(uri).open() }
- * fun closeFile(file: File): IO<Nothing, Unit> = IO { file.close() }
- *
- * fun main(args: Array<String>) {
- *   //sampleStart
- *   val safeComputation = openFile("data.json").bracketCase(
- *     release = { file, exitCase ->
- *       when (exitCase) {
- *         is ExitCase.Completed -> { /* do something */ }
- *         is ExitCase.Cancelled -> { /* do something */ }
- *         is ExitCase.Error -> { /* do something */ }
- *       }
- *       closeFile(file)
- *     },
- *     use = { file -> file.content() }
- *   )
- *   //sampleEnd
- *   println(safeComputation.unsafeRunSync())
- * }
- *  ```
- */
-fun <A, E, B> IOOf<E, A>.bracketCase(release: (A, ExitCase2<E>) -> IOOf<E, Unit>, use: (A) -> IOOf<E, B>): IO<E, B> =
-  IOBracket(this, release, use)
-
-/**
- * Executes the given [finalizer] when the source is finished, either in success or in error, or if cancelled.
- *
- * As best practice, prefer [bracket] for the acquisition and release of resources.
- *
- * @see [guaranteeCase] for the version that can discriminate between termination conditions
- * @see [bracket] for the more general operation
- */
-fun <E, A> IOOf<E, A>.guarantee(finalizer: IOOf<E, Unit>): IO<E, A> =
-  guaranteeCase { finalizer }
-
-/**
- * Executes the given [finalizer] when the source is cancelled, allowing registering a cancellation token.
- *
- * Useful for wiring cancellation tokens between fibers, building inter-op with other effect systems or testing.
- */
-fun <E, A> IOOf<E, A>.onCancel(finalizer: IOOf<E, Unit>): IO<E, A> =
-  guaranteeCase { case ->
-    when (case) {
-      ExitCase2.Cancelled -> finalizer
-      else -> IO.unit
-    }
-  }
-
-fun <E, A> IOOf<E, A>.onError(finalizer: (E) -> IOOf<E, Unit>): IO<E, A> =
-  guaranteeCase { case ->
-    when (case) {
-      is ExitCase2.Error<E> -> finalizer(case.error)
-      else -> IO.unit
-    }
-  }
-
-/**
- * Executes the given [finalizer] when the source is finishes with an error.
- */
-fun <E, A> IOOf<E, A>.onException(finalizer: (Throwable) -> IOOf<E, Unit>): IO<E, A> =
-  guaranteeCase { case ->
-    when (case) {
-      is ExitCase2.Exception -> finalizer(case.exception)
-      else -> IO.unit
-    }
-  }
-
-/**
- * Create a new [IO] that upon execution starts the receiver [IO] within a [Fiber] on [ctx].
- *
- * ```kotlin:ank:playground
- * import arrow.fx.*
- * import arrow.fx.extensions.fx
- * import kotlinx.coroutines.Dispatchers
- *
- * fun main(args: Array<String>) {
- *   //sampleStart
- *   val result = IO.fx {
- *     val (join, cancel) = !IO.effect {
- *       println("Hello from a fiber on ${Thread.currentThread().name}")
- *     }.fork(Dispatchers.Default)
- *   }
- *
- *   //sampleEnd
- *   result.unsafeRunSync()
- * }
- * ```
- *
- * @receiver [IO] to execute on [ctx] within a new suspended [IO].
- * @param ctx [CoroutineContext] to execute the source [IO] on.
- * @return [IO] with suspended execution of source [IO] on context [ctx].
- */
-=======
->>>>>>> 5bed6007
 fun <E, A> IOOf<E, A>.fork(ctx: CoroutineContext = IO.dispatchers<Nothing>().default()): IO<E, Fiber<IOPartialOf<E>, A>> =
   IO.async { cb ->
     val promise = UnsafePromise<E, A>()
